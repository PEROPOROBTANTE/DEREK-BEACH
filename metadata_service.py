--- conflicted
+++ resolved
@@ -3,13 +3,6 @@
 Metadata Service - Central Configuration and Context Provider
 """
 
-<<<<<<< HEAD
-import json
-import logging
-from pathlib import Path
-from typing import Dict, List, Any, Optional
-from dataclasses import dataclass, field
-=======
 import logging
 from pathlib import Path
 from typing import Dict, List, Optional, Any
@@ -27,7 +20,6 @@
 from pathlib import Path
 import json
 import yaml
->>>>>>> 26baf98d
 
 logger = logging.getLogger(__name__)
 
